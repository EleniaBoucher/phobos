#!/usr/bin/python

"""
..module:: phobos.controllers
    :platform: Unix, Windows, Mac
    :synopsis: TODO: INSERT TEXT HERE

..moduleauthor:: Kai von Szadowski

Copyright 2014, University of Bremen & DFKI GmbH Robotics Innovation Center

This file is part of Phobos, a Blender Add-On to edit robot models.

Phobos is free software: you can redistribute it and/or modify
it under the terms of the GNU Lesser General Public License
as published by the Free Software Foundation, either version 3
of the License, or (at your option) any later version.

Phobos is distributed in the hope that it will be useful,
but WITHOUT ANY WARRANTY; without even the implied warranty of
MERCHANTABILITY or FITNESS FOR A PARTICULAR PURPOSE. See the
GNU Lesser General Public License for more details.

You should have received a copy of the GNU Lesser General Public License
along with Phobos.  If not, see <http://www.gnu.org/licenses/>.

File controllers.py

Created on 30 Jan 2014
"""

import bpy
from bpy.types import Operator
from bpy.props import StringProperty, BoolProperty, FloatProperty, CollectionProperty, IntProperty
from . import defs
from . import utility
<<<<<<< HEAD
from phobos.logging import *
=======
from phobos import logging as pl
>>>>>>> 692f0c7d


def register():
    """This function registers this module.
    At the moment it does nothing.

    :return: Nothing

    """
    print("Registering controllers...")


def unregister():
    """This function unregisters this module.
    At the moment it does nothing.

    :return: Nothing

    """
    print("Unregistering controllers...")

sensors = []
motors = []


class ListItem(bpy.types.PropertyGroup):
    """
    """
    name = StringProperty(name='name')
    value = IntProperty(default=0)


class AddControllerOperator(Operator):
    """This operator adds a node-dependent controller to the robot.

    """
    bl_idname = "object.phobos_add_controller"
    bl_label = "Add a node-dependent controller"
    bl_options = {'REGISTER', 'UNDO'}

    controller_scale = FloatProperty(
        name = "controller scale",
        default = 0.05,
        description = "scale of the controller visualization")

    controller_name = StringProperty(
        name = "controller name",
        default = 'controller',
        description = "name of the controller")

    controller_rate = FloatProperty(
        name = "rate",
        default = 10,
        description = "rate of the controller [Hz]")

    #controller_sensors = CollectionProperty(
    #    name='sensors',
    #    type=ListItem,
    #    description='list of sensors')

    #controller_motors = CollectionProperty(
    #    name='motors',
    #    type=ListProperty,
    #    description='list of motors')

    def execute(self, context):
<<<<<<< HEAD
        """This function executes this blender operator and adds a controller to the robot.

        :param context: The blender context this operator should work with.
        :return: set -- the blender specific return set.

        """
        startLog(self)
=======
        #pl.logger.startLog(self)
        global sensors
        global motors
>>>>>>> 692f0c7d
        location = bpy.context.scene.cursor_location
        objects = []
        controllers = []
        for obj in bpy.context.selected_objects:
            if obj.phobostype == "controller":
                controllers.append(obj)
            else:
                objects.append(obj)
        if len(controllers) <= 0:
            utility.createPrimitive(self.controller_name, "sphere", self.controller_scale, defs.layerTypes["sensor"], "controller", location)
            bpy.context.scene.objects.active.phobostype = "controller"
            bpy.context.scene.objects.active.name = self.controller_name
            controllers.append(bpy.context.scene.objects.active)
        #empty index list so enable robotupdate of controller
        for ctrl in controllers:
<<<<<<< HEAD
            sensors = [getObjectName(obj) for obj in objects if obj.phobostype == 'sensor']
            joints = [getObjectName(obj) for obj in objects if obj.phobostype == 'link' and not 'joint/passive' in obj]
=======
            #sensors = [obj.name for obj in objects if obj.phobostype == 'sensor']
            #joints = [obj.name for obj in objects if obj.phobostype == 'link' and not 'joint/passive' in obj]
>>>>>>> 692f0c7d
            ctrl['controller/sensors'] = sorted(sensors, key=str.lower)
            ctrl['controller/motors'] = sorted(motors, key=str.lower)
            ctrl['controller/rate'] = self.controller_rate
        print("Added joints/motors to (new) controller(s).")
        #for prop in defs.controllerProperties[self.controller_type]:
        #    for ctrl in controllers:
        #        ctrl[prop] = defs.controllerProperties[prop]
<<<<<<< HEAD
        endLog()
=======
        #pl.logger.endLog()
>>>>>>> 692f0c7d
        return {'FINISHED'}


class AddLegacyControllerOperator(Operator):
    """This Operator adds a node-dependent legacy controller to the robot.

    """
    bl_idname = "object.phobos_add_legacy_controller"
    bl_label = "Add a node-dependent controller"
    bl_options = {'REGISTER', 'UNDO'}

    controller_scale = FloatProperty(
        name = "controller_scale",
        default = 0.05,
        description = "scale of the controller visualization")

    def execute(self, context):
        """This function executes this operator and adds a legacy controller to the robot.

        :param context: The blender context this operator should work with.
        :return: set -- the blender specific return set.
        """
        startLog(self)
        location = bpy.context.scene.cursor_location
        objects = []
        controllers = []
        for obj in bpy.context.selected_objects:
            if obj.phobostype == "controller":
                controllers.append(obj)
            else:
                objects.append(obj)
        if len(controllers) <= 0:
            utility.createPrimitive("controller", "sphere", self.controller_scale, defs.layerTypes["sensor"], "controller", location)
            bpy.context.scene.objects.active.phobostype = "controller"
            bpy.context.scene.objects.active.name = "controller"
            controllers.append(bpy.context.scene.objects.active)
        #empty index list so enable robotupdate of controller
        for ctrl in controllers:
            for key in ctrl.keys():
                if key.find("index") >= 0:
                    del ctrl[key]
                    log("Deleting " + str(key) + " in " + ctrl.name, "INFO")
            i = 1
            for obj in objects:
                if obj.phobostype == "link":
                    ctrl["index"+(str(i) if i >= 10 else "0"+str(i))] = getObjectName(obj)
                    i += 1
        log("Added joints to (new) controller(s).", "INFO")
        #for prop in defs.controllerProperties[self.controller_type]:
        #    for ctrl in controllers:
        #        ctrl[prop] = defs.controllerProperties[prop]
<<<<<<< HEAD
        endLog()
        return {'FINISHED'}
=======
        pl.logger.endLog()
        return {'FINISHED'}



def addController(controller):
    """
    """
    global sensors
    global motors
    sensors = controller['sensors']
    motors = controller['motors']
    bpy.ops.object.phobos_add_controller(controller_name=controller['name'],
                                         controller_rate=controller['rate'])
>>>>>>> 692f0c7d
<|MERGE_RESOLUTION|>--- conflicted
+++ resolved
@@ -1,12 +1,6 @@
 #!/usr/bin/python
 
 """
-..module:: phobos.controllers
-    :platform: Unix, Windows, Mac
-    :synopsis: TODO: INSERT TEXT HERE
-
-..moduleauthor:: Kai von Szadowski
-
 Copyright 2014, University of Bremen & DFKI GmbH Robotics Innovation Center
 
 This file is part of Phobos, a Blender Add-On to edit robot models.
@@ -27,54 +21,31 @@
 File controllers.py
 
 Created on 30 Jan 2014
+
+@author: Kai von Szadkowski
 """
 
 import bpy
 from bpy.types import Operator
-from bpy.props import StringProperty, BoolProperty, FloatProperty, CollectionProperty, IntProperty
+from bpy.props import StringProperty, BoolProperty, FloatProperty
 from . import defs
 from . import utility
-<<<<<<< HEAD
-from phobos.logging import *
-=======
-from phobos import logging as pl
->>>>>>> 692f0c7d
+from . import logging as pl
 
 
 def register():
-    """This function registers this module.
-    At the moment it does nothing.
-
-    :return: Nothing
-
-    """
     print("Registering controllers...")
 
 
 def unregister():
-    """This function unregisters this module.
-    At the moment it does nothing.
-
-    :return: Nothing
-
-    """
     print("Unregistering controllers...")
 
 sensors = []
 motors = []
 
 
-class ListItem(bpy.types.PropertyGroup):
-    """
-    """
-    name = StringProperty(name='name')
-    value = IntProperty(default=0)
-
-
 class AddControllerOperator(Operator):
-    """This operator adds a node-dependent controller to the robot.
-
-    """
+    """AddControllerOperator"""
     bl_idname = "object.phobos_add_controller"
     bl_label = "Add a node-dependent controller"
     bl_options = {'REGISTER', 'UNDO'}
@@ -94,30 +65,10 @@
         default = 10,
         description = "rate of the controller [Hz]")
 
-    #controller_sensors = CollectionProperty(
-    #    name='sensors',
-    #    type=ListItem,
-    #    description='list of sensors')
-
-    #controller_motors = CollectionProperty(
-    #    name='motors',
-    #    type=ListProperty,
-    #    description='list of motors')
-
     def execute(self, context):
-<<<<<<< HEAD
-        """This function executes this blender operator and adds a controller to the robot.
-
-        :param context: The blender context this operator should work with.
-        :return: set -- the blender specific return set.
-
-        """
-        startLog(self)
-=======
-        #pl.logger.startLog(self)
+        pl.startLog(self)
         global sensors
         global motors
->>>>>>> 692f0c7d
         location = bpy.context.scene.cursor_location
         objects = []
         controllers = []
@@ -133,13 +84,6 @@
             controllers.append(bpy.context.scene.objects.active)
         #empty index list so enable robotupdate of controller
         for ctrl in controllers:
-<<<<<<< HEAD
-            sensors = [getObjectName(obj) for obj in objects if obj.phobostype == 'sensor']
-            joints = [getObjectName(obj) for obj in objects if obj.phobostype == 'link' and not 'joint/passive' in obj]
-=======
-            #sensors = [obj.name for obj in objects if obj.phobostype == 'sensor']
-            #joints = [obj.name for obj in objects if obj.phobostype == 'link' and not 'joint/passive' in obj]
->>>>>>> 692f0c7d
             ctrl['controller/sensors'] = sorted(sensors, key=str.lower)
             ctrl['controller/motors'] = sorted(motors, key=str.lower)
             ctrl['controller/rate'] = self.controller_rate
@@ -147,18 +91,12 @@
         #for prop in defs.controllerProperties[self.controller_type]:
         #    for ctrl in controllers:
         #        ctrl[prop] = defs.controllerProperties[prop]
-<<<<<<< HEAD
-        endLog()
-=======
-        #pl.logger.endLog()
->>>>>>> 692f0c7d
+        pl.logger.endLog()
         return {'FINISHED'}
 
 
 class AddLegacyControllerOperator(Operator):
-    """This Operator adds a node-dependent legacy controller to the robot.
-
-    """
+    """AddControllerOperator"""
     bl_idname = "object.phobos_add_legacy_controller"
     bl_label = "Add a node-dependent controller"
     bl_options = {'REGISTER', 'UNDO'}
@@ -169,12 +107,7 @@
         description = "scale of the controller visualization")
 
     def execute(self, context):
-        """This function executes this operator and adds a legacy controller to the robot.
-
-        :param context: The blender context this operator should work with.
-        :return: set -- the blender specific return set.
-        """
-        startLog(self)
+        pl.logger.startLog(self)
         location = bpy.context.scene.cursor_location
         objects = []
         controllers = []
@@ -193,20 +126,16 @@
             for key in ctrl.keys():
                 if key.find("index") >= 0:
                     del ctrl[key]
-                    log("Deleting " + str(key) + " in " + ctrl.name, "INFO")
+                    pl.logger.log("Deleting " + str(key) + " in " + ctrl.name, "INFO")
             i = 1
             for obj in objects:
                 if obj.phobostype == "link":
                     ctrl["index"+(str(i) if i >= 10 else "0"+str(i))] = getObjectName(obj)
                     i += 1
-        log("Added joints to (new) controller(s).", "INFO")
+        pl.logger.log("Added joints to (new) controller(s).", "INFO")
         #for prop in defs.controllerProperties[self.controller_type]:
         #    for ctrl in controllers:
         #        ctrl[prop] = defs.controllerProperties[prop]
-<<<<<<< HEAD
-        endLog()
-        return {'FINISHED'}
-=======
         pl.logger.endLog()
         return {'FINISHED'}
 
@@ -220,5 +149,4 @@
     sensors = controller['sensors']
     motors = controller['motors']
     bpy.ops.object.phobos_add_controller(controller_name=controller['name'],
-                                         controller_rate=controller['rate'])
->>>>>>> 692f0c7d
+                                         controller_rate=controller['rate'])